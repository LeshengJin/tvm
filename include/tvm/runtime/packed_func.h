--- conflicted
+++ resolved
@@ -1693,11 +1693,7 @@
   return rv;
 }
 
-<<<<<<< HEAD
-template <int i, typename T>
-=======
 template <size_t i, typename T>
->>>>>>> 21cdf6c1
 struct TVMArgsSetterApply {
   static TVM_ALWAYS_INLINE void F(TVMArgsSetter* setter, T&& value) {
     (*setter)(i, std::forward<T>(value));
