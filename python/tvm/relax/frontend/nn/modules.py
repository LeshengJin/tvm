--- conflicted
+++ resolved
@@ -108,21 +108,12 @@
         return x
 
 
-<<<<<<< HEAD
 class Conv1d(Module):
     """
     Module for conv1d layer.
     """
 
     def __init__(
-=======
-class Conv2D(Module):
-    """
-    Module for conv2d layer.
-    """
-
-    def __init__(  # pylint: disable=too-many-arguments
->>>>>>> f18e2976
         self,
         in_channels: int,
         out_channels: int,
@@ -133,11 +124,7 @@
         groups: int = 1,
         bias: bool = True,
         dtype: Optional[str] = None,
-<<<<<<< HEAD
     ) -> None:
-=======
-    ):
->>>>>>> f18e2976
         super().__init__()
         self.in_channels = in_channels
         self.out_channels = out_channels
@@ -150,12 +137,7 @@
         self.weight = Parameter(
             (
                 self.out_channels,
-<<<<<<< HEAD
                 int(self.in_channels // self.groups),
-=======
-                int(self.in_channels / self.groups),
-                self.kernel_size,
->>>>>>> f18e2976
                 self.kernel_size,
             ),
             dtype,
@@ -165,38 +147,84 @@
         else:
             self.bias = None
 
-<<<<<<< HEAD
     def forward(self, x: Tensor) -> Tensor:
         """
         Forward method for conv1d layer.
-=======
-    def forward(self, x: Tensor) -> Tensor:  # pylint: disable=invalid-name
-        """
-        Forward method for conv2d layer.
->>>>>>> f18e2976
-
-        Parameters
-        ----------
-        x : Tensor
-            The input tensor.
-
-        Returns
-        -------
-        ret : Tensor
-<<<<<<< HEAD
+
+        Parameters
+        ----------
+        x : Tensor
+            The input tensor.
+
+        Returns
+        -------
+        ret : Tensor
             The output tensor for the conv1d layer.
         """
         return op.conv1d(
-=======
-            The output tensor for the conv2d layer.
-        """
-        return op.conv2d(
->>>>>>> f18e2976
             x, self.weight, self.bias, self.stride, self.padding, self.dilation, self.groups
         )
 
 
-<<<<<<< HEAD
+class Conv2D(Module):
+    """
+    Module for conv2d layer.
+    """
+
+    def __init__(  # pylint: disable=too-many-arguments
+        self,
+        in_channels: int,
+        out_channels: int,
+        kernel_size: int,
+        stride: int = 1,
+        padding: int = 0,
+        dilation: int = 1,
+        groups: int = 1,
+        bias: bool = True,
+        dtype: Optional[str] = None,
+    ):
+        super().__init__()
+        self.in_channels = in_channels
+        self.out_channels = out_channels
+        self.kernel_size = kernel_size
+        self.stride = stride
+        self.padding = padding
+        self.dilation = dilation
+        self.groups = groups
+
+        self.weight = Parameter(
+            (
+                self.out_channels,
+                int(self.in_channels / self.groups),
+                self.kernel_size,
+                self.kernel_size,
+            ),
+            dtype,
+        )
+        if bias:
+            self.bias = Parameter((self.out_channels,), dtype)
+        else:
+            self.bias = None
+
+    def forward(self, x: Tensor) -> Tensor:  # pylint: disable=invalid-name
+        """
+        Forward method for conv2d layer.
+
+        Parameters
+        ----------
+        x : Tensor
+            The input tensor.
+
+        Returns
+        -------
+        ret : Tensor
+            The output tensor for the conv2d layer.
+        """
+        return op.conv2d(
+            x, self.weight, self.bias, self.stride, self.padding, self.dilation, self.groups
+        )
+
+
 class LayerNorm(Module):
     """
     Module for Layer Normalization
@@ -233,8 +261,6 @@
         return out
 
 
-=======
->>>>>>> f18e2976
 class RMSNorm(Module):
     """
     Module for rms norm layer.
